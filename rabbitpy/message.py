--- conflicted
+++ resolved
@@ -15,7 +15,6 @@
 
 from pamqp import body
 from pamqp import header
-from pamqp import PYTHON3
 from pamqp import specification
 
 from rabbitpy import base
@@ -294,10 +293,6 @@
 
     def _add_auto_message_id(self):
         """Set the message_id property to a new UUID."""
-<<<<<<< HEAD
-        LOGGER.debug('Adding message id')
-=======
->>>>>>> 440d1a78
         self.properties['message_id'] = str(uuid.uuid4())
 
     def _add_timestamp(self):
